# Examples

This folder contains example scripts demonstrating all methods for each of the 7 method types.

## Files

### 1. app_methods_example.py
Demonstrates all 6 app methods:
- `app_analyze()` - Get all data as dictionary
- `app_get_field()` - Get single field value
- `app_get_fields()` - Get multiple fields
- `app_print_field()` - Print single field to console
- `app_print_fields()` - Print multiple fields to console
- `app_print_all()` - Print all data as JSON

### 2. search_methods_example.py
Demonstrates all 6 search methods:
- `search_analyze()` - Get all search results
- `search_get_field()` - Get single field from results
- `search_get_fields()` - Get multiple fields from results
- `search_print_field()` - Print single field from results
- `search_print_fields()` - Print multiple fields from results
- `search_print_all()` - Print all results as JSON

### 3. reviews_methods_example.py
Demonstrates all 6 reviews methods:
- `reviews_analyze()` - Get all reviews
- `reviews_get_field()` - Get single field from reviews
- `reviews_get_fields()` - Get multiple fields from reviews
- `reviews_print_field()` - Print single field from reviews
- `reviews_print_fields()` - Print multiple fields from reviews
- `reviews_print_all()` - Print all reviews as JSON

### 4. developer_methods_example.py
Demonstrates all 6 developer methods:
- `developer_analyze()` - Get all developer apps
- `developer_get_field()` - Get single field from apps
- `developer_get_fields()` - Get multiple fields from apps
- `developer_print_field()` - Print single field from apps
- `developer_print_fields()` - Print multiple fields from apps
- `developer_print_all()` - Print all apps as JSON

### 5. list_methods_example.py
Demonstrates all 6 list methods:
- `list_analyze()` - Get all top chart apps
- `list_get_field()` - Get single field from apps
- `list_get_fields()` - Get multiple fields from apps
- `list_print_field()` - Print single field from apps
- `list_print_fields()` - Print multiple fields from apps
- `list_print_all()` - Print all apps as JSON

### 6. similar_methods_example.py
Demonstrates all 6 similar methods:
- `similar_analyze()` - Get all similar apps
- `similar_get_field()` - Get single field from apps
- `similar_get_fields()` - Get multiple fields from apps
- `similar_print_field()` - Print single field from apps
- `similar_print_fields()` - Print multiple fields from apps
- `similar_print_all()` - Print all apps as JSON

### 7. suggest_methods_example.py
Demonstrates all 4 suggest methods:
- `suggest_analyze()` - Get search suggestions
- `suggest_nested()` - Get nested suggestions
- `suggest_print_all()` - Print suggestions as JSON
- `suggest_print_nested()` - Print nested suggestions as JSON

<<<<<<< HEAD
### 8. Web UI (public/ + api/)
Ships an HTML/JavaScript front-end (in `public/`) backed by the serverless API
in `api/index.py`. Deploy both folders to Vercel (or serve the `public/`
directory as static files and point the JavaScript to the API) to explore the
scraper from your browser.
=======
### 8. Web UI (ui/ + api/)
Ships an HTML/JavaScript front-end (in `ui/`) backed by the serverless API
in `api/index.py`.  Deploy both folders to Vercel (or serve `ui/` as static
files and point the JavaScript to the API) to explore the scraper from your
browser.
>>>>>>> dc676260

## Running Examples

```bash
# Run any example
python examples/app_methods_example.py
python examples/search_methods_example.py
python examples/reviews_methods_example.py
python examples/developer_methods_example.py
python examples/list_methods_example.py
python examples/similar_methods_example.py
python examples/suggest_methods_example.py
# Launch the Vercel web UI locally
vercel dev
```

## Note

These examples are simple demonstrations. For more advanced use cases, check the documentation in the `README/` folder.<|MERGE_RESOLUTION|>--- conflicted
+++ resolved
@@ -65,19 +65,11 @@
 - `suggest_print_all()` - Print suggestions as JSON
 - `suggest_print_nested()` - Print nested suggestions as JSON
 
-<<<<<<< HEAD
-### 8. Web UI (public/ + api/)
-Ships an HTML/JavaScript front-end (in `public/`) backed by the serverless API
-in `api/index.py`. Deploy both folders to Vercel (or serve the `public/`
-directory as static files and point the JavaScript to the API) to explore the
-scraper from your browser.
-=======
 ### 8. Web UI (ui/ + api/)
 Ships an HTML/JavaScript front-end (in `ui/`) backed by the serverless API
 in `api/index.py`.  Deploy both folders to Vercel (or serve `ui/` as static
 files and point the JavaScript to the API) to explore the scraper from your
 browser.
->>>>>>> dc676260
 
 ## Running Examples
 
